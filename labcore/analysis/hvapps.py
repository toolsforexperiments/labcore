--- conflicted
+++ resolved
@@ -383,25 +383,12 @@
         self.info_label = pn.widgets.StaticText(name="Info", align="start")
         self.info_label.value = "No data loaded."
 
-<<<<<<< HEAD
         fit_options = list(FITS.keys())
         self.fit_button = pn.widgets.MenuButton(
             name="Fit", align="end", items=fit_options, button_type='success', width=100
         )
         self.fit_button.on_click(self.set_fit_box)
 
-        self.layout = pn.Row(
-            pn.Column(
-                pn.Row(
-                    labeled_widget(self.pre_process_opts),
-                    self.pre_process_dim_input,
-                    self.grid_on_load_toggle,
-                    self.generate_button,
-                    self.refresh,
-                    self.fit_button,
-                ),
-                self.display_info,
-=======
         # This is needed to tell the site that it needs more vertical space.
         # If there's no buffer column, the screen will jitter up and down
         # when it auto refreshes.
@@ -422,7 +409,6 @@
             pn.Row(
                 self.buffer_col,
                 self.plot_col
->>>>>>> 871809d3
             )
         )
 
