--- conflicted
+++ resolved
@@ -135,32 +135,19 @@
             stylesheets = [selector_stylesheet]
         )
         
-<<<<<<< HEAD
-        self.image_feed_width = 400  # The width of images in the feed
-        self.image_feed_scroll_width = 40  # Extra width of the feed itself for the scroll bar
-        
-=======
->>>>>>> c8121ba9
         # Scrollable feed of images stored with this data
         self.data_images_feed = pn.layout.Feed(None, sizing_mode="fixed")
         # Data frame showing axes & dependencies
         self.data_info = pn.pane.DataFrame(None)
-<<<<<<< HEAD
-        self.layout.append(pn.Row(self._group_select_widget, self.data_select, self.data_info, self.data_images_feed))
-=======
 
         self.layout.append(pn.Row(self._group_select, self.data_select, self.data_info, self.data_images_feed))
->>>>>>> c8121ba9
 
         # a simple info panel about the selection
         self.lbl = pn.widgets.StaticText(
             stylesheets=[selector_stylesheet], 
             css_classes=['ttlabel'],
         )
-<<<<<<< HEAD
-=======
-
->>>>>>> c8121ba9
+
         self.layout.append(pn.Row(self.info_panel))
 
         opts = OrderedDict()
@@ -239,11 +226,7 @@
                 images.append(img)
                 images.append( pn.Spacer(height=img.height))
             self.data_images_feed.objects = images 
-<<<<<<< HEAD
-            self.data_images_feed.width = self.image_feed_width + self.image_feed_scroll_width
-=======
             self.data_images_feed.width = self.image_feed_width + self.feed_scroll_width
->>>>>>> c8121ba9
             # Load datadict into dictionary/list
             # FIXME: Assumes a file named 'data' exists in the desired directory. Should be generalized.
             # FIXME: Only works for ddh5 for now. Should allow the user to specify what datatype is being loaded.
